--- conflicted
+++ resolved
@@ -112,7 +112,6 @@
 			if err = utils.Untar(tarball, tmpDir); err != nil {
 				return err
 			}
-<<<<<<< HEAD
 
 			// move binaries to final path
 			tmpBin := path.Join(tmpDir,
@@ -126,8 +125,6 @@
 			}
 			os.RemoveAll(tmpDir)
 
-=======
->>>>>>> c424caf3
 			if err := saveInstalledList(&installedComp{
 				Name:    comp,
 				Version: ver,
